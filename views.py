--- conflicted
+++ resolved
@@ -56,32 +56,27 @@
 import boto3
 import inflect
 import pandas as pd
-from admin_view import *
+import string
+
+# [TODO]: dependency on main repo
+from db import db
+
+from admin_view import admin_configs
+
 from app import app
-from db import db
 from flask import Response, flash, redirect
 from flask import render_template as real_render_template
 from flask import request, url_for
 from flask_login import login_required, login_user, logout_user
 from flask_wtf import FlaskForm
-from models.user import User
 from werkzeug.utils import secure_filename
-<<<<<<< HEAD
-import string
-=======
 from wtforms import PasswordField, StringField, SubmitField
 from wtforms.validators import DataRequired
->>>>>>> 143e77b2
 
 from . import admin
-
-<<<<<<< HEAD
-from admin_view import admin_configs
 
 def get_user_model_config():
     return admin_configs['user']
-=======
->>>>>>> 143e77b2
 
 def upload_file_to_s3(file, bucket_name="", acl="public-read"):
     """
@@ -136,30 +131,26 @@
     return formatted_label
 
 
-@app.template_filter("admin_format_datetime")
-def admin_format_datetime(value):
-    """
-    Custom template filter to format a datetime value.
-
-    Args:
-        value (datetime): The datetime value to be formatted.
-
-    Returns:
-        str: The formatted datetime string.
-    """
-
-<<<<<<< HEAD
 @app.template_filter('admin_format_date')
 def admin_format_date(value):
     return datetime.strftime(value, '%Y-%m-%d')
 
-@app.template_filter('format_label')
-=======
+@app.template_filter("admin_format_datetime")
+def admin_format_datetime(value):
+    """
+    Custom template filter to format a datetime value.
+
+    Args:
+        value (datetime): The datetime value to be formatted.
+
+    Returns:
+        str: The formatted datetime string.
+    """
+
     return datetime.strftime(value, "%Y-%m-%dT%H:%M")
 
 
 @app.template_filter("format_label")
->>>>>>> 143e77b2
 def format_label(value):
     """
     Custom template filter to format a label string.
@@ -173,7 +164,6 @@
 
     return value.replace("_", " ")
 
-<<<<<<< HEAD
 def get_resource_class(resource_type):
     class_names = get_class_names('admin_view.py')
     class_names.remove('FlaskAdmin')
@@ -181,8 +171,6 @@
         if globals()[x].name == resource_type:
             return globals()[x]
     return None
-=======
->>>>>>> 143e77b2
 
 def get_class_names(file_path):
     """
@@ -214,7 +202,6 @@
 
     return class_names
 
-<<<<<<< HEAD
 def get_resource_pk(resource_type):
     resource_class = get_resource_class(resource_type)
     resource_obj = resource_class()
@@ -222,15 +209,6 @@
         return resource_obj.pk
     return 'id'
 
-def render_template(*args, **kwargs):
-    class_names = get_class_names('admin_view.py')
-    class_names.remove('FlaskAdmin')
-    resource_types = [globals()[x].name for x in class_names]
-    template_attributes = {
-        'resource_types': resource_types
-    }
-    template_attributes['permissions'] = {}
-=======
 
 def render_template(*args, **kwargs):
     """
@@ -253,9 +231,9 @@
     class_names = get_class_names("admin_view.py")
     class_names.remove("FlaskAdmin")
     resource_types = [globals()[x].model.__name__.lower() for x in class_names]
+    # resource_types = [globals()[x].name for x in class_names]
     template_attributes = {"resource_types": resource_types}
     template_attributes["permissions"] = {}
->>>>>>> 143e77b2
     for resource_type in resource_types:
         resource_class = get_resource_class(resource_type)
         resource_obj = resource_class()
@@ -285,7 +263,6 @@
 
     return real_render_template(*args, **kwargs, **template_attributes)
 
-<<<<<<< HEAD
 def get_editable_attributes(resource_type):
     resource_class = get_resource_class(resource_type)
     model = resource_class.model
@@ -326,12 +303,10 @@
     phone = StringField('Phone', validators=[DataRequired()])
     password = PasswordField('Password', validators=[DataRequired()])
     submit = SubmitField('Login')
-=======
 
 class LoginForm(FlaskForm):
     """
     Form class for user login.
->>>>>>> 143e77b2
 
     This class defines a FlaskForm for handling user login.
     It includes fields for email and password,
@@ -441,9 +416,6 @@
 @admin.route("/resource/<string:resource_type>")
 @login_required
 def resource_list(resource_type):
-<<<<<<< HEAD
-    resource_class = get_resource_class(resource_type)
-=======
     """
     Lists resources of a specific type.
 
@@ -460,8 +432,7 @@
         of resources, including the pagination controls and relevant
         information about the resource type and list display attributes.
     """
-    resource_class = globals()[resource_type.capitalize() + "Admin"]
->>>>>>> 143e77b2
+    resource_class = get_resource_class(resource_type)
     model = resource_class.model
     per_page = 5
     page = request.args.get("page", default=1, type=int)
@@ -484,11 +455,6 @@
 )
 @login_required
 def resource_create(resource_type):
-<<<<<<< HEAD
-    resource_class = get_resource_class(resource_type)
-    model = resource_class.model
-    editable_attributes = get_editable_attributes(resource_type)
-=======
     """
     Create a new resource of the specified type.
 
@@ -510,8 +476,9 @@
         returns the rendered template with the create form.
         On a POST request, redirects to the resource list page.
     """
-    resource_class = globals()[resource_type.capitalize() + "Admin"]
+    resource_class = get_resource_class(resource_type)
     model = resource_class.model
+    editable_attributes = get_editable_attributes(resource_type)
 
     primary_key_columns = model.__table__.primary_key.columns.keys()
     ignore_columns = ["created_at", "updated_at"] + primary_key_columns
@@ -530,7 +497,6 @@
     for attribute in model_attributes:
         if attribute["name"] not in ignore_columns:
             editable_attributes.append(attribute)
->>>>>>> 143e77b2
 
     if request.method == "GET":
         return render_template(
@@ -541,12 +507,8 @@
 
     attributes_to_save = {}
     for attribute in editable_attributes:
-<<<<<<< HEAD
-        attribute_value = request.form.get(attribute['name'])
+        attribute_value = request.form.get(attribute["name"])
         validated_attribute_value = validate_resource_attribute(resource_type, attribute, attribute_value)
-        attributes_to_save[attribute['name']] = validated_attribute_value
-=======
-        attribute_value = request.form.get(attribute["name"])
         if (
             attribute["type"] == "VARCHAR"
             or attribute["type"] == "TEXT"
@@ -560,7 +522,6 @@
                 attribute_value = attribute_value.lower() == "true"
             attribute_value = bool(attribute_value)
         attributes_to_save[attribute["name"]] = attribute_value
->>>>>>> 143e77b2
 
     new_resource = model(**attributes_to_save)
     db.session.add(new_resource)
@@ -575,9 +536,6 @@
 )
 @login_required
 def resource_edit(resource_type, resource_id):
-<<<<<<< HEAD
-    resource_class = get_resource_class(resource_type)
-=======
     """
     Edit an existing resource of the specified type.
 
@@ -601,17 +559,14 @@
         On a POST request, redirects to the resource list page.
         If the resource does not exist, redirects to the resource list page.
     """
-    resource_class = globals()[resource_type.capitalize() + "Admin"]
->>>>>>> 143e77b2
+    resource_class = get_resource_class(resource_type)
     model = resource_class.model
     resource = model.query.get(resource_id)
 
     if not resource:
         return redirect(url_for(".resource_list"))
 
-<<<<<<< HEAD
     editable_attributes = get_editable_attributes(resource_type)
-=======
     primary_key_columns = model.__table__.primary_key.columns.keys()
     ignore_columns = ["created_at", "updated_at"] + primary_key_columns
     ignore_columns = ["category_ids", "sorted_at"] + ignore_columns
@@ -629,7 +584,6 @@
     for attribute in model_attributes:
         if attribute["name"] not in ignore_columns:
             editable_attributes.append(attribute)
->>>>>>> 143e77b2
 
     if request.method == "GET":
         return render_template(
@@ -640,12 +594,8 @@
         )
 
     for attribute in editable_attributes:
-<<<<<<< HEAD
-        attribute_value = request.form.get(attribute['name'])
+        attribute_value = request.form.get(attribute["name"])
         validated_attribute_value = validate_resource_attribute(resource_type, attribute, attribute_value)
-        setattr(resource, attribute['name'], validated_attribute_value)
-=======
-        attribute_value = request.form.get(attribute["name"])
         if (
             attribute["type"] == "VARCHAR"
             or attribute["type"] == "TEXT"
@@ -658,8 +608,7 @@
             if not isinstance(attribute_value, bool):
                 attribute_value = attribute_value.lower() == "true"
             attribute_value = bool(attribute_value)
-        setattr(resource, attribute["name"], attribute_value)
->>>>>>> 143e77b2
+        setattr(resource, attribute["name"], validated_attribute_value)
 
     db.session.commit()
 
@@ -672,9 +621,6 @@
 )
 @login_required
 def resource_delete(resource_type, resource_id):
-<<<<<<< HEAD
-    resource_class = get_resource_class(resource_type)
-=======
     """
     Delete an existing resource of the specified type.
 
@@ -691,8 +637,7 @@
         werkzeug.wrappers.response.Response: A redirection response to
         the resource list page after successful deletion.
     """
-    resource_class = globals()[resource_type.capitalize() + "Admin"]
->>>>>>> 143e77b2
+    resource_class = get_resource_class(resource_type)
     model = resource_class.model
     resource = model.query.get(resource_id)
 
@@ -706,9 +651,6 @@
 @admin.route("/resource/<string:resource_type>/download", methods=["GET"])
 @login_required
 def resource_download(resource_type):
-<<<<<<< HEAD
-    resource_class = get_resource_class(resource_type)
-=======
     """
     Download a CSV file containing the data of resources of the specified type.
 
@@ -725,8 +667,7 @@
         werkzeug.wrappers.response.Response: A response containing the CSV
         file as an attachment with the appropriate headers for downloading.
     """
-    resource_class = globals()[resource_type.capitalize() + "Admin"]
->>>>>>> 143e77b2
+    resource_class = get_resource_class(resource_type)
     model = resource_class.model
     resources = model.query.all()
     output = io.StringIO()
@@ -758,15 +699,6 @@
 )
 @login_required
 def resource_download_sample(resource_type):
-<<<<<<< HEAD
-    output = io.StringIO()
-    writer = csv.writer(output)
-
-    uploadable_attributes = get_editable_attributes(resource_type)
-    col_names = [attribute['name'] for attribute in uploadable_attributes]
-    writer.writerow(col_names) # csv header
-    writer.writerow([]) # print a blank second row
-=======
     """
     Download a CSV file template for uploading new resources of the
     specified type.
@@ -793,13 +725,10 @@
     primary_key_columns = model.__table__.primary_key.columns.keys()
     ignore_columns = ["created_at", "updated_at"] + primary_key_columns
     ignore_columns = ["category_ids", "sorted_at"] + ignore_columns
-    uploadable_attributes = []
-    for column in model.__table__.columns.keys():
-        if column not in ignore_columns:
-            uploadable_attributes.append(column)
-    writer.writerow(uploadable_attributes)  # csv header
-    writer.writerow([])  # print a blank second row
->>>>>>> 143e77b2
+    uploadable_attributes = get_editable_attributes(resource_type)
+    col_names = [attribute['name'] for attribute in uploadable_attributes]
+    writer.writerow(col_names) # csv header
+    writer.writerow([]) # print a blank second row
 
     output.seek(0)
     return Response(
@@ -819,12 +748,6 @@
 )
 @login_required
 def resource_upload(resource_type):
-<<<<<<< HEAD
-    resource_class = get_resource_class(resource_type)
-    model = resource_class.model
-
-    uploadable_attributes = get_editable_attributes(resource_type)
-=======
     """
     Uploads a CSV file containing data for the specified resource type.
 
@@ -837,7 +760,7 @@
         Redirects to the resource list page after processing.
         If a GET request is made, renders the upload form.
     """
-    resource_class = globals()[resource_type.capitalize() + "Admin"]
+    resource_class = get_resource_class(resource_type)
     model = resource_class.model
     primary_key_columns = model.__table__.primary_key.columns.keys()
     ignore_columns = ["created_at", "updated_at"] + primary_key_columns
@@ -852,11 +775,7 @@
             }
         )
 
-    uploadable_attributes = []
-    for attribute in model_attributes:
-        if attribute["name"] not in ignore_columns:
-            uploadable_attributes.append(attribute)
->>>>>>> 143e77b2
+    uploadable_attributes = get_editable_attributes(resource_type)
 
     if request.method == "POST":
         uploaded_file = request.files["file"]
