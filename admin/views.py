--- conflicted
+++ resolved
@@ -832,16 +832,11 @@
             if item == "receipt_image_url":
                 image_data.append(getattr(resource, item))
             elif item == "is_approved":
-<<<<<<< HEAD
                 button_data.extend(
                     [("Edit", resource.id), ("Approve", resource.id), ("Reject", resource.id)])
-            # elif item != "id":  # Exclude "id" attribute
-            else:
-=======
-                button_data.extend([("Approve", resource.id), ("Reject", resource.id)])
             elif item != "receipt_date":
->>>>>>> a7d05ffb
                 other_data.append((item, getattr(resource, item)))
+
         other_data.append(("receipt_date", formatted_receipt_date))
         other_data.append(("Time", formatted_time))
 
