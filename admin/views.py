--- conflicted
+++ resolved
@@ -621,14 +621,9 @@
 
         cloned_attributes_to_save = {}
         for column, value in resource.__dict__.items():
-<<<<<<< HEAD
             if column in ['_sa_instance_state', 'created_at', 'updated_at', 'promised_token', 'token_amount']:
                 continue
 
-=======
-            if column in ['created_at', 'updated_at']:
-                continue
->>>>>>> 3093b71e
             if column == 'id':
                 cloned_attributes_to_save[revision_pk] = value
                 continue
