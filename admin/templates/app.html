--- conflicted
+++ resolved
@@ -13,13 +13,8 @@
             </div>
         </nav>
         <div class="flex">
-<<<<<<< HEAD
             <sidebar class="bg-gray-200 w-64 flex flex-col pt-10 min-h-screen h-auto">
-                <a href="{{ url_for('.dashboard') }}" class="px-10 py-4 cursor-pointer hover:bg-gray-300">Dashboard</a>
-=======
-            <sidebar class="bg-gray-200 w-64 flex flex-col pt-10 h-screen">
                 <!-- <a href="{{ url_for('.dashboard') }}" class="px-10 py-4 cursor-pointer hover:bg-gray-300">Dashboard</a> -->
->>>>>>> c31fb4af
                 {% for resource_type in resource_types %}
                     {% if permissions.get(resource_type).get('read') %}
                         <a href={{ url_for('.resource_list', resource_type=resource_type) }} class="px-10 py-4 cursor-pointer hover:bg-gray-300">{{ resource_type | admin_label_plural }}</a>
